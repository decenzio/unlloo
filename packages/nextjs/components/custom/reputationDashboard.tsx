--- conflicted
+++ resolved
@@ -7,12 +7,8 @@
 import { useAccount, useEnsAvatar, useEnsName } from "wagmi";
 import { ArrowUpIcon, ChartBarIcon, StarIcon, TrophyIcon, UserIcon } from "@heroicons/react/24/solid";
 import { BlockieAvatar } from "~~/components/scaffold-eth";
-<<<<<<< HEAD
 // import { RainbowKitCustomConnectButton } from "~~/components/scaffold-eth/RainbowKitCustomConnectButton";
-=======
-import { RainbowKitCustomConnectButton } from "~~/components/scaffold-eth/RainbowKitCustomConnectButton";
 import { useReputationScore } from "~~/hooks/custom/useReputationScore";
->>>>>>> 3d18a278
 import { useTargetNetwork } from "~~/hooks/scaffold-eth";
 import { getBlockExplorerAddressLink } from "~~/utils/scaffold-eth";
 
@@ -34,39 +30,6 @@
   leaderboard?: LeaderboardUser[];
 }
 
-<<<<<<< HEAD
-// Default values outside component to prevent recreation on each render
-const DEFAULT_REPUTATION_METRICS: ReputationMetric[] = [
-  {
-    label: "HISTORY",
-    score: 63,
-    color: "text-blue-700",
-    bgColor: "bg-blue-100",
-    progressColor: "#3B82F6", // blue-500
-  },
-  {
-    label: "DEFI",
-    score: 20,
-    color: "text-purple-700",
-    bgColor: "bg-purple-100",
-    progressColor: "#8B5CF6", // purple-500
-  },
-  {
-    label: "DAO",
-    score: 18,
-    color: "text-green-700",
-    bgColor: "bg-green-100",
-    progressColor: "#22C55E", // green-500
-  },
-  {
-    label: "BAGS",
-    score: 31,
-    color: "text-amber-700",
-    bgColor: "bg-amber-100",
-    progressColor: "#F59E42", // amber-500
-  },
-];
-=======
 // Helper function to get level information based on score
 function getLevelInfo(score: number) {
   if (score >= 90) return { level: 5, title: "LEGENDARY", progress: 100 };
@@ -109,7 +72,6 @@
     },
   ];
 }
->>>>>>> 3d18a278
 
 const DEFAULT_LEADERBOARD: LeaderboardUser[] = [
   { name: "Philip", score: 8.21 },
@@ -255,12 +217,17 @@
           )}
         </div>
 
-<<<<<<< HEAD
         <div className="flex flex-col sm:flex-row items-center sm:items-stretch gap-6 mb-3 w-full">
           {/* Level Number (left) */}
           <div className="w-18 h-18 rounded-full bg-gradient-to-br from-purple-500 to-indigo-600 text-white font-bold text-3xl flex items-center justify-center shadow flex-shrink-0">
             {String(level).padStart(2, "0")}
-          </div>
+          {loading && <span className="text-xs text-indigo-600">Loading reputation...</span>}
+              {error && (
+                <button onClick={refetch} className="text-xs text-red-600 hover:text-red-800 font-medium underline">
+                  Retry
+                </button>
+              )}
+              </div>
           {/* Level Info & Progress Bar (right) */}
           <div className="flex-1 flex flex-col justify-center w-full">
             <div className="text-lg font-bold text-indigo-800">{levelTitle}</div>
@@ -276,27 +243,6 @@
                   className="bg-gradient-to-r from-indigo-500 to-purple-500 h-full rounded-full"
                 />
               </div>
-=======
-        <div className="flex items-center gap-2">
-          {!isConnected ? (
-            <RainbowKitCustomConnectButton />
-          ) : (
-            <div className="flex items-center gap-2">
-              {loading && <span className="text-xs text-indigo-600">Loading reputation...</span>}
-              {error && (
-                <button onClick={refetch} className="text-xs text-red-600 hover:text-red-800 font-medium underline">
-                  Retry
-                </button>
-              )}
-              <a
-                href={blockExplorerAddressLink}
-                target="_blank"
-                rel="noopener noreferrer"
-                className="text-xs text-indigo-600 hover:text-indigo-800 font-medium underline underline-offset-2"
-              >
-                View on Explorer
-              </a>
->>>>>>> 3d18a278
             </div>
             <div className="mt-3 flex items-center gap-1 text-xs text-indigo-600">
               <ArrowUpIcon className="w-4 h-4" />
@@ -307,97 +253,6 @@
         {/* </motion.div> */}
       </motion.div>
 
-<<<<<<< HEAD
-      {/* Overall Score & Level Section */}
-      <motion.div
-        variants={containerVariants}
-        initial="hidden"
-        animate="visible"
-        className="grid grid-cols-1 md:grid-cols-3 gap-6 mb-5"
-      >
-        {/* Overall Score */}
-        <motion.div
-          variants={itemVariants}
-          className="flex flex-col items-center bg-white rounded-xl p-5 shadow-sm border"
-        >
-          <h3 className="text-lg font-medium text-gray-700 mb-3">Overall Score</h3>
-          <div className="w-32 h-32 mb-3">
-            {React.createElement(CircularProgressbar, {
-              value: overallScore,
-              maxValue: 100,
-              text: `${overallScore}`,
-              styles: buildStyles({
-                textSize: "28px",
-                pathColor: `rgba(101, 116, 205, ${overallScore / 100})`,
-                textColor: "#4338CA",
-                trailColor: "#E5E7EB",
-                pathTransitionDuration: 1,
-              }),
-            })}
-          </div>
-          <div className="text-sm text-center text-gray-600">
-            {overallScore < 30
-              ? "Building reputation..."
-              : overallScore < 60
-                ? "Good standing!"
-                : "Excellent reputation!"}
-          </div>
-        </motion.div>
-
-        {/* Max Borrow */}
-        <motion.div variants={itemVariants} className="flex flex-col bg-white rounded-xl p-5 shadow-sm border">
-          <div className="flex items-center gap-4 mb-3">
-            <ChartBarIcon className="w-6 h-6 text-indigo-600" />
-            <h3 className="text-lg font-medium text-gray-700">Max Borrow</h3>
-          </div>
-          <div className="text-2xl font-bold text-indigo-700 mb-2">$1,500</div>
-          <div className="text-sm text-gray-600">Your current maximum borrow limit based on your reputation score.</div>
-          <div className="mt-3 flex items-center gap-1 text-xs text-indigo-600">
-            <ArrowUpIcon className="w-4 h-4" />
-            <span>Increase your score to raise this limit</span>
-          </div>
-        </motion.div>
-
-        {/* Achievements section */}
-        <motion.div variants={itemVariants} className="bg-white rounded-xl p-5 shadow-sm border">
-          <div className="flex items-center gap-2 mb-4 text-amber-600 font-semibold">
-            <TrophyIcon className="w-5 h-5" />
-            <h3 className="text-lg">Achievements</h3>
-          </div>
-
-          {achievements.length > 0 ? (
-            <ul className="space-y-3">
-              {achievements.map(achievement => (
-                <li key={achievement} className="flex items-center gap-2 text-sm">
-                  <span className="w-2 h-2 rounded-full bg-amber-400"></span>
-                  <span className="font-medium">{achievement}</span>
-                </li>
-              ))}
-            </ul>
-          ) : (
-            <div className="text-sm text-gray-500 italic">Complete activities to earn achievements!</div>
-          )}
-
-          <Link
-            href="/achievements"
-            className="text-xs text-indigo-600 hover:text-indigo-800 font-medium mt-4 inline-block"
-          >
-            View all achievements →
-          </Link>
-        </motion.div>
-      </motion.div>
-
-      {/* Reputation Metrics */}
-      <motion.div
-        variants={containerVariants}
-        initial="hidden"
-        animate="visible"
-        className="mb-5 bg-white rounded-xl p-6 shadow-md border border-gray-100"
-      >
-        <div className="flex items-center gap-3 mb-6 text-gray-800">
-          <ChartBarIcon className="w-6 h-6 text-indigo-600" />
-          <h3 className="text-xl font-bold">Reputation Metrics</h3>
-=======
       {/* Loading State */}
       {loading && (
         <div className="text-center py-8">
@@ -413,7 +268,6 @@
           <button onClick={refetch} className="mt-2 text-red-600 hover:text-red-800 font-medium underline">
             Try again
           </button>
->>>>>>> 3d18a278
         </div>
       )}
 
@@ -425,20 +279,12 @@
             variants={containerVariants}
             initial="hidden"
             animate="visible"
-            className="grid grid-cols-1 md:grid-cols-3 gap-6 mb-10"
+            className="grid grid-cols-1 md:grid-cols-3 gap-6 mb-5"
           >
             {/* Overall Score */}
             <motion.div
               variants={itemVariants}
-<<<<<<< HEAD
-              //   whileHover={{
-              //     scale: 1.05,
-              //     transition: { duration: 0.2 },
-              //   }}
-              className="relative flex flex-col items-center bg-white rounded-xl p-4 shadow-sm transition-shadow duration-200"
-=======
               className="flex flex-col items-center bg-white rounded-xl p-5 shadow-sm border"
->>>>>>> 3d18a278
             >
               <h3 className="text-lg font-medium text-gray-700 mb-3">Overall Score</h3>
               <div className="w-32 h-32 mb-3">
@@ -448,7 +294,128 @@
                   text: `${derivedValues.overallScore}`,
                   styles: buildStyles({
                     textSize: "28px",
-<<<<<<< HEAD
+                    pathColor: `rgba(101, 116, 205, ${derivedValues.overallScore / 100})`,
+                    textColor: "#4338CA",
+                    trailColor: "#E5E7EB",
+                    pathTransitionDuration: 1,
+                  }),
+                })}
+              </div>
+              <div className="text-sm text-center text-gray-600">
+                {derivedValues.overallScore < 30
+                  ? "Building reputation..."
+                  : derivedValues.overallScore < 60
+                    ? "Good standing!"
+                    : "Excellent reputation!"}
+              </div>
+            </motion.div>
+
+            {/* Max Borrow */}
+            <motion.div variants={itemVariants} className="flex flex-col bg-white rounded-xl p-5 shadow-sm border">
+              <div className="flex items-center gap-4 mb-3">
+                <ChartBarIcon className="w-6 h-6 text-indigo-600" />
+                <h3 className="text-lg font-medium text-gray-700">Max Borrow</h3>
+              </div>
+              <div className="text-2xl font-bold text-indigo-700 mb-2">$1,500</div>
+              <div className="text-sm text-gray-600">Your current maximum borrow limit based on your reputation score.</div>
+              <div className="mt-3 flex items-center gap-1 text-xs text-indigo-600">
+                <ArrowUpIcon className="w-4 h-4" />
+                <span>Increase your score to raise this limit</span>
+              </div>
+            </motion.div>
+
+            {/* Level Progress */}
+            <motion.div variants={itemVariants} className="flex flex-col bg-white rounded-xl p-5 shadow-sm border">
+              <div className="flex items-center gap-4 mb-3">
+                <div className="w-16 h-16 rounded-full bg-gradient-to-br from-purple-500 to-indigo-600 text-white font-bold text-2xl flex items-center justify-center shadow">
+                  {String(derivedValues.levelInfo.level).padStart(2, "0")}
+                </div>
+                <div className="flex flex-col">
+                  <span className="text-xs text-gray-500 uppercase tracking-wider">Current Level</span>
+                  <div className="text-lg font-bold text-indigo-800">{derivedValues.levelInfo.title}</div>
+                </div>
+              </div>
+
+              <div className="mt-2">
+                <div className="flex justify-between text-sm text-gray-600 mb-1">
+                  <span>Progress to level {derivedValues.levelInfo.level + 1}</span>
+                  <span>{Math.round(derivedValues.levelInfo.progress)}%</span>
+                </div>
+                <div className="w-full h-3 bg-gray-100 rounded-full overflow-hidden">
+                  <motion.div
+                    initial={{ width: 0 }}
+                    animate={{ width: `${derivedValues.levelInfo.progress}%` }}
+                    transition={{ duration: 1, ease: "easeOut" }}
+                    className="bg-gradient-to-r from-indigo-500 to-purple-500 h-full rounded-full"
+                  />
+                </div>
+              </div>
+
+              <div className="mt-3 flex items-center gap-1 text-xs text-indigo-600">
+                <ArrowUpIcon className="w-4 h-4" />
+                <span>Be more Web3 active to improve your reputation</span>
+              </div>
+            </motion.div>
+
+            {/* Achievements section */}
+            <motion.div variants={itemVariants} className="bg-white rounded-xl p-5 shadow-sm border">
+              <div className="flex items-center gap-2 mb-4 text-amber-600 font-semibold">
+                <TrophyIcon className="w-5 h-5" />
+                <h3 className="text-lg">Achievements</h3>
+              </div>
+
+              {derivedValues.achievements.length > 0 ? (
+                <ul className="space-y-3">
+                  {derivedValues.achievements.map(achievement => (
+                    <li key={achievement} className="flex items-center gap-2 text-sm">
+                      <span className="w-2 h-2 rounded-full bg-amber-400"></span>
+                      <span className="font-medium">{achievement}</span>
+                    </li>
+                  ))}
+                </ul>
+              ) : (
+                <div className="text-sm text-gray-500 italic">Complete activities to earn achievements!</div>
+              )}
+
+              <Link
+                href="/achievements"
+                className="text-xs text-indigo-600 hover:text-indigo-800 font-medium mt-4 inline-block"
+              >
+                View all achievements →
+              </Link>
+            </motion.div>
+          </motion.div>
+
+          {/* Reputation Metrics */}
+          <motion.div
+            variants={containerVariants}
+            initial="hidden"
+            animate="visible"
+            className="mb-5 bg-white rounded-xl p-6 shadow-md border border-gray-100"
+          >
+            <div className="flex items-center gap-3 mb-6 text-gray-800">
+              <ChartBarIcon className="w-6 h-6 text-indigo-600" />
+              <h3 className="text-xl font-bold">Reputation Metrics</h3>
+            </div>
+
+            <div className="grid grid-cols-2 sm:grid-cols-4 gap-6">
+              {derivedValues.reputationMetrics.map(({ label, score, color, bgColor, progressColor }) => (
+                <motion.div
+                  key={label}
+                  variants={itemVariants}
+                  //   whileHover={{
+              //     scale: 1.05,
+              //     transition: { duration: 0.2 },
+              //   }}
+              className="relative flex flex-col items-center bg-white rounded-xl p-4 shadow-sm transition-shadow duration-200"
+            >
+              <div className={`w-24 h-24 ${bgColor} rounded-full flex items-center justify-center p-2.5 mb-3`}>
+                {React.createElement(CircularProgressbar, {
+                  value: score,
+                  maxValue: 100,
+                  text: `${score}`,
+                  styles: buildStyles({
+                    textSize: "28px",
                     textColor: color.replace("text-", "").replace("-600", "-900").replace("-700", "-900"),
                     pathColor: progressColor,
                     trailColor: "rgba(254, 254, 255, 0.66)",
@@ -492,128 +459,6 @@
                     </button>
                   </div>
                 )}
-                <div className="text-xs text-gray-500 mt-1">
-                  {score < 30 ? "Building" : score < 60 ? "Advancing" : "Expert"}
-=======
-                    pathColor: `rgba(101, 116, 205, ${derivedValues.overallScore / 100})`,
-                    textColor: "#4338CA",
-                    trailColor: "#E5E7EB",
-                    pathTransitionDuration: 1,
-                  }),
-                })}
-              </div>
-              <div className="text-sm text-center text-gray-600">
-                {derivedValues.overallScore < 30
-                  ? "Building reputation..."
-                  : derivedValues.overallScore < 60
-                    ? "Good standing!"
-                    : "Excellent reputation!"}
-              </div>
-            </motion.div>
-
-            {/* Level Progress */}
-            <motion.div variants={itemVariants} className="flex flex-col bg-white rounded-xl p-5 shadow-sm border">
-              <div className="flex items-center gap-4 mb-3">
-                <div className="w-16 h-16 rounded-full bg-gradient-to-br from-purple-500 to-indigo-600 text-white font-bold text-2xl flex items-center justify-center shadow">
-                  {String(derivedValues.levelInfo.level).padStart(2, "0")}
-                </div>
-                <div className="flex flex-col">
-                  <span className="text-xs text-gray-500 uppercase tracking-wider">Current Level</span>
-                  <div className="text-lg font-bold text-indigo-800">{derivedValues.levelInfo.title}</div>
->>>>>>> 3d18a278
-                </div>
-              </div>
-
-              <div className="mt-2">
-                <div className="flex justify-between text-sm text-gray-600 mb-1">
-                  <span>Progress to level {derivedValues.levelInfo.level + 1}</span>
-                  <span>{Math.round(derivedValues.levelInfo.progress)}%</span>
-                </div>
-                <div className="w-full h-3 bg-gray-100 rounded-full overflow-hidden">
-                  <motion.div
-                    initial={{ width: 0 }}
-                    animate={{ width: `${derivedValues.levelInfo.progress}%` }}
-                    transition={{ duration: 1, ease: "easeOut" }}
-                    className="bg-gradient-to-r from-indigo-500 to-purple-500 h-full rounded-full"
-                  />
-                </div>
-              </div>
-
-              <div className="mt-3 flex items-center gap-1 text-xs text-indigo-600">
-                <ArrowUpIcon className="w-4 h-4" />
-                <span>Be more Web3 active to improve your reputation</span>
-              </div>
-            </motion.div>
-
-            {/* Achievements section */}
-            <motion.div variants={itemVariants} className="bg-white rounded-xl p-5 shadow-sm border">
-              <div className="flex items-center gap-2 mb-4 text-amber-600 font-semibold">
-                <TrophyIcon className="w-5 h-5" />
-                <h3 className="text-lg">Achievements</h3>
-              </div>
-
-              {derivedValues.achievements.length > 0 ? (
-                <ul className="space-y-3">
-                  {derivedValues.achievements.map(achievement => (
-                    <li key={achievement} className="flex items-center gap-2 text-sm">
-                      <span className="w-2 h-2 rounded-full bg-amber-400"></span>
-                      <span className="font-medium">{achievement}</span>
-                    </li>
-                  ))}
-                </ul>
-              ) : (
-                <div className="text-sm text-gray-500 italic">Complete activities to earn achievements!</div>
-              )}
-
-              <Link
-                href="/achievements"
-                className="text-xs text-indigo-600 hover:text-indigo-800 font-medium mt-4 inline-block"
-              >
-                View all achievements →
-              </Link>
-            </motion.div>
-          </motion.div>
-
-          {/* Reputation Metrics */}
-          <motion.div
-            variants={containerVariants}
-            initial="hidden"
-            animate="visible"
-            className="mb-10 bg-white rounded-xl p-6 shadow-md border border-gray-100"
-          >
-            <div className="flex items-center gap-3 mb-6 text-gray-800">
-              <ChartBarIcon className="w-6 h-6 text-indigo-600" />
-              <h3 className="text-xl font-bold">Reputation Metrics</h3>
-            </div>
-
-            <div className="grid grid-cols-2 sm:grid-cols-4 gap-6">
-              {derivedValues.reputationMetrics.map(({ label, score, color, bgColor, progressColor }) => (
-                <motion.div
-                  key={label}
-                  variants={itemVariants}
-                  whileHover={{
-                    scale: 1.05,
-                    transition: { duration: 0.2 },
-                  }}
-                  className="flex flex-col items-center bg-white rounded-xl p-4 shadow-sm hover:shadow-md transition-shadow duration-200"
-                >
-                  <div className={`w-24 h-24 ${bgColor} rounded-full flex items-center justify-center p-2.5 mb-3`}>
-                    {React.createElement(CircularProgressbar, {
-                      value: score,
-                      maxValue: 100,
-                      text: `${score}`,
-                      styles: buildStyles({
-                        textSize: "28px",
-                        textColor: color.replace("text-", "").replace("-600", "-900").replace("-700", "-900"),
-                        pathColor: progressColor,
-                        trailColor: "rgba(229, 231, 235, 0.6)",
-                        strokeLinecap: "round",
-                        pathTransitionDuration: 0.5,
-                      }),
-                    })}
-                  </div>
-                  <div className="flex flex-col items-center">
-                    <div className={`font-bold text-base ${color}`}>{label}</div>
                     <div className="text-xs text-gray-500 mt-1">
                       {score < 30 ? "Building" : score < 60 ? "Advancing" : "Expert"}
                     </div>
