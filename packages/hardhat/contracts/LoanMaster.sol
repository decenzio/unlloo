--- conflicted
+++ resolved
@@ -163,31 +163,17 @@
         return liquidityPools.length;
     }
 
-<<<<<<< HEAD
-    function getLiquidityPool(uint256 poolIndex) external view returns (LiquidityPoolSimpleStruct memory) {
-        require(poolIndex < liquidityPools.length, "Invalid pool index");
-        LiquidityPoolStruct storage pool = liquidityPools[poolIndex];
+    function getLiquidityPoolByToken(address tokenId) external view returns (LiquidityPoolSimpleStruct memory) {
+        for (uint256 i = 0; i < liquidityPools.length; i++) {
+            if (liquidityPools[i].tokenAddress == tokenId) {
         return LiquidityPoolSimpleStruct({
-            liquidity: pool.liquidity,
-            tokenAddress: pool.tokenAddress,
-            depositAPR: pool.depositAPR,
-            borrowAPR: pool.borrowAPR
-        });
-=======
-    function getLiquidityPoolByToken(address tokenId) external view returns (LiquidityPoolSimpleStruct memory) {
-        for (uint256 i = 0; i < liquidityPools.length; i++) {
-            if (liquidityPools[i].tokenAddress == tokenId) {
-                return
-                    LiquidityPoolSimpleStruct({
-                        liquidity: liquidityPools[i].liquidity,
-                        tokenAddress: liquidityPools[i].tokenAddress,
-                        depositAPR: liquidityPools[i].depositAPR,
-                        borrowAPR: liquidityPools[i].borrowAPR
-                    });
-            }
-        }
-        revert("Pool not found for token address");
->>>>>>> 95e76bca
+            liquidity: liquidityPools[i].liquidity,
+            tokenAddress: liquidityPools[i].tokenAddress,
+            depositAPR: liquidityPools[i].depositAPR,
+            borrowAPR: liquidityPools[i].borrowAPR
+        });}
+        }
+        revert("Pool not found for token address");
     }
 
     function getUserDeposit(address tokenId, address user) external view returns (uint256) {
